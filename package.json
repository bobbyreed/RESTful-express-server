--- conflicted
+++ resolved
@@ -1,38 +1,29 @@
 {
-<<<<<<< HEAD
   "name": "RESTful-express-server",
   "version": "0",
   "homepage": "https://bobbyreed.github.io/RESTful-express-server",
   "description": "A RESTful API built with Express.js",
-=======
   "name": "restful-express-server",
   "version": "0",
   "homepage": "https://bobbyreed.github.io/RESTful-express-server",
   "description": "A web server built with Express.js",
->>>>>>> f37e5b2e
   "dependencies": {
     "connect-flash": "^0.1.1",
     "ejs": "^3.1.10",
     "express": "^4.21.2",
     "express-ejs-layouts": "^2.5.1",
-<<<<<<< HEAD
     "method-override": "^3.0.0",
     "nodemon": "^3.1.9"
-=======
     "express-session": "^1.18.1",
     "method-override": "^3.0.0",
     "node-fetch": "^2.7.0"
->>>>>>> f37e5b2e
   },
   "scripts": {
     "start": "node app.js",
     "dev": "nodemon app.js",
     "test": "echo \"Error: no test specified\" && exit 1"
-<<<<<<< HEAD
-=======
   },
   "devDependencies": {
     "nodemon": "^3.1.9"
->>>>>>> f37e5b2e
   }
 }